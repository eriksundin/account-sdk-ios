--- conflicted
+++ resolved
@@ -49,12 +49,6 @@
     ///
     public weak var delegate: UserDelegate?
 
-<<<<<<< HEAD
-    var isPersistent = false
-
-    var didSetTokens = EventEmitter<(new: TokenData?, old: TokenData?)>(description: "User.didSetTokens")
-=======
->>>>>>> 21b0581c
     var willDeinit = EventEmitter<()>(description: "User.willDeinit")
 
     let api: IdentityAPI
@@ -64,6 +58,7 @@
 
     private let dispatchQueue = DispatchQueue(label: "com.schibsted.identity.User", attributes: [])
     private var _tokens: TokenData?
+    private var isPersistent = false
 
     var tokens: TokenData? {
         return self.dispatchQueue.sync {
@@ -161,7 +156,8 @@
         accessToken newAccessToken: String? = nil,
         refreshToken newRefreshToken: String? = nil,
         idToken newIDToken: IDToken? = nil,
-        userID newUserID: String? = nil
+        userID newUserID: String? = nil,
+        makePersistent: Bool? = nil
     ) throws {
 
         //
@@ -217,7 +213,14 @@
         }
 
         log(from: self, "new tokens \(newTokens)")
-        self.updateStoredTokens(tokens.new, previousTokens: tokens.old)
+
+        if let makePersistent = makePersistent {
+            self.isPersistent = makePersistent
+        }
+
+        if self.isPersistent {
+            self.updateStoredTokens(tokens.new, previousTokens: tokens.old)
+        }
 
         if let newAnyUserID = newTokens.anyUserID, newAnyUserID != tokens.old?.anyUserID {
             self.delegate?.user(self, didChangeStateTo: .loggedIn)
@@ -232,6 +235,9 @@
             idToken: tokens.idToken,
             userID: tokens.userID
         )
+
+        // Since credentials were already saved, we assume login is persistent.
+        self.isPersistent = true
     }
 
     func updateStoredTokens(_ tokens: TokenData?, previousTokens: TokenData?) {
@@ -240,7 +246,7 @@
             try? UserTokensStorage().clear(previousUserTokens)
         }
 
-        if let tokens = tokens {
+        if self.isPersistent, let tokens = tokens {
             try? UserTokensStorage().store(tokens)
         }
     }
